package com.genymobile.scrcpy;

import android.net.LocalServerSocket;
import android.net.LocalSocket;
import android.net.LocalSocketAddress;
import android.os.Build;

import java.io.Closeable;
import java.io.FileDescriptor;
import java.io.IOException;
import java.io.InputStream;
import java.io.OutputStream;
import java.lang.reflect.Method;
import java.nio.charset.StandardCharsets;

public final class DesktopConnection implements Closeable {

    private static final int DEVICE_NAME_FIELD_LENGTH = 64;

    public static String SOCKET_NAME = "scrcpy";

    private final LocalSocket videoSocket;
    private final FileDescriptor videoFd;

    private final LocalSocket controlSocket;
    private final InputStream controlInputStream;
    private final OutputStream controlOutputStream;

    private final ControlMessageReader reader = new ControlMessageReader();
    private final DeviceMessageWriter writer = new DeviceMessageWriter();

    private DesktopConnection(LocalSocket videoSocket, LocalSocket controlSocket) throws IOException {
        this.videoSocket = videoSocket;
        this.controlSocket = controlSocket;
        if (controlSocket != null) {
            controlInputStream = controlSocket.getInputStream();
            controlOutputStream = controlSocket.getOutputStream();
        } else {
            controlInputStream = null;
            controlOutputStream = null;
        }
        videoFd = videoSocket.getFileDescriptor();
    }

    private static LocalSocket connect(String abstractName) throws IOException {
        LocalSocket localSocket = new LocalSocket();
        localSocket.connect(new LocalSocketAddress(abstractName));
        return localSocket;
    }

    public static DesktopConnection open(boolean tunnelForward, boolean control, boolean sendDummyByte) throws IOException {
        LocalSocket videoSocket;
        LocalSocket controlSocket = null;
        if (tunnelForward) {
            LocalServerSocket localServerSocket = new LocalServerSocket(SOCKET_NAME);
            try {
                videoSocket = localServerSocket.accept();
                if (sendDummyByte) {
                    // send one byte so the client may read() to detect a connection error
                    videoSocket.getOutputStream().write(0);
                }
                if (control) {
                    try {
                        controlSocket = localServerSocket.accept();
                    } catch (IOException | RuntimeException e) {
                        videoSocket.close();
                        throw e;
                    }
                }
            } finally {
                localServerSocket.close();
            }
        } else {
            videoSocket = connect(SOCKET_NAME);
            if (control) {
                try {
                    controlSocket = connect(SOCKET_NAME);
                } catch (IOException | RuntimeException e) {
                    videoSocket.close();
                    throw e;
                }
            }
        }

<<<<<<< HEAD
        DesktopConnection connection = new DesktopConnection(videoSocket, controlSocket);
        Size videoSize = device.getScreenInfo().getVideoSize();
        // connection.send(Device.getDeviceName(), videoSize.getWidth(), videoSize.getHeight());
        String serial = getSerialNumber();
        Ln.i("Serial: " + serial);
        connection.send("V:" + serial, videoSize.getWidth(), videoSize.getHeight());
        connection.sendControl("C:" + serial, videoSize.getWidth(), videoSize.getHeight());
        return connection;
=======
        return new DesktopConnection(videoSocket, controlSocket);
>>>>>>> b58b566f
    }

    public void close() throws IOException {
        videoSocket.shutdownInput();
        videoSocket.shutdownOutput();
        videoSocket.close();
        if (controlSocket != null) {
            controlSocket.shutdownInput();
            controlSocket.shutdownOutput();
            controlSocket.close();
        }
    }

    public void sendDeviceMeta(String deviceName, int width, int height) throws IOException {
        byte[] buffer = new byte[DEVICE_NAME_FIELD_LENGTH + 4];

        byte[] deviceNameBytes = deviceName.getBytes(StandardCharsets.UTF_8);
        int len = StringUtils.getUtf8TruncationIndex(deviceNameBytes, DEVICE_NAME_FIELD_LENGTH - 1);
        System.arraycopy(deviceNameBytes, 0, buffer, 0, len);
        // byte[] are always 0-initialized in java, no need to set '\0' explicitly

        buffer[DEVICE_NAME_FIELD_LENGTH] = (byte) (width >> 8);
        buffer[DEVICE_NAME_FIELD_LENGTH + 1] = (byte) width;
        buffer[DEVICE_NAME_FIELD_LENGTH + 2] = (byte) (height >> 8);
        buffer[DEVICE_NAME_FIELD_LENGTH + 3] = (byte) height;
        IO.writeFully(videoFd, buffer, 0, buffer.length);
    }

    private void sendControl(String deviceName, int width, int height) throws IOException {
        byte[] buffer = new byte[DEVICE_NAME_FIELD_LENGTH + 4];

        byte[] deviceNameBytes = deviceName.getBytes(StandardCharsets.UTF_8);
        int len = StringUtils.getUtf8TruncationIndex(deviceNameBytes, DEVICE_NAME_FIELD_LENGTH - 1);
        System.arraycopy(deviceNameBytes, 0, buffer, 0, len);
        // byte[] are always 0-initialized in java, no need to set '\0' explicitly

        buffer[DEVICE_NAME_FIELD_LENGTH] = (byte) (width >> 8);
        buffer[DEVICE_NAME_FIELD_LENGTH + 1] = (byte) width;
        buffer[DEVICE_NAME_FIELD_LENGTH + 2] = (byte) (height >> 8);
        buffer[DEVICE_NAME_FIELD_LENGTH + 3] = (byte) height;
        controlOutputStream.write(buffer);
        controlOutputStream.flush();
    }

    public static String getSerialNumber() {
        String serialNumber;
        try {
            Class<?> c = Class.forName("android.os.SystemProperties");
            Method get = c.getMethod("get", String.class);
            // (?) Lenovo Tab (https://stackoverflow.com/a/34819027/1276306)
            serialNumber = (String) get.invoke(c, "gsm.sn1");
            if (serialNumber.equals(""))
                // Samsung Galaxy S5 (SM-G900F) : 6.0.1
                // Samsung Galaxy S6 (SM-G920F) : 7.0
                // Samsung Galaxy Tab 4 (SM-T530) : 5.0.2
                // (?) Samsung Galaxy Tab 2 (https://gist.github.com/jgold6/f46b1c049a1ee94fdb52)
                serialNumber = (String) get.invoke(c, "ril.serialnumber");
            if (serialNumber.equals(""))
                // Archos 133 Oxygen : 6.0.1
                // Google Nexus 5 : 6.0.1
                // Hannspree HANNSPAD 13.3" TITAN 2 (HSG1351) : 5.1.1
                // Honor 5C (NEM-L51) : 7.0
                // Honor 5X (KIW-L21) : 6.0.1
                // Huawei M2 (M2-801w) : 5.1.1
                // (?) HTC Nexus One : 2.3.4 (https://gist.github.com/tetsu-koba/992373)
                serialNumber = (String) get.invoke(c, "ro.serialno");
            if (serialNumber.equals(""))
                // (?) Samsung Galaxy Tab 3 (https://stackoverflow.com/a/27274950/1276306)
                serialNumber = (String) get.invoke(c, "sys.serialnumber");
            if (serialNumber.equals(""))
                // Archos 133 Oxygen : 6.0.1
                // Hannspree HANNSPAD 13.3" TITAN 2 (HSG1351) : 5.1.1
                // Honor 9 Lite (LLD-L31) : 8.0
                // Xiaomi Mi 8 (M1803E1A) : 8.1.0
                serialNumber = Build.SERIAL;
            // If none of the methods above worked
            if (serialNumber.equals(Build.UNKNOWN))
                serialNumber = Device.getDeviceName();
        } catch (Exception e) {
            e.printStackTrace();
            serialNumber = Device.getDeviceName();
        }
        return serialNumber;
    }

    public FileDescriptor getVideoFd() {
        return videoFd;
    }

    public ControlMessage receiveControlMessage() throws IOException {
        ControlMessage msg = reader.next();
        while (msg == null) {
            reader.readFrom(controlInputStream);
            msg = reader.next();
        }
        return msg;
    }

    public void sendDeviceMessage(DeviceMessage msg) throws IOException {
        writer.writeTo(msg, controlOutputStream);
    }
}<|MERGE_RESOLUTION|>--- conflicted
+++ resolved
@@ -82,18 +82,7 @@
             }
         }
 
-<<<<<<< HEAD
-        DesktopConnection connection = new DesktopConnection(videoSocket, controlSocket);
-        Size videoSize = device.getScreenInfo().getVideoSize();
-        // connection.send(Device.getDeviceName(), videoSize.getWidth(), videoSize.getHeight());
-        String serial = getSerialNumber();
-        Ln.i("Serial: " + serial);
-        connection.send("V:" + serial, videoSize.getWidth(), videoSize.getHeight());
-        connection.sendControl("C:" + serial, videoSize.getWidth(), videoSize.getHeight());
-        return connection;
-=======
         return new DesktopConnection(videoSocket, controlSocket);
->>>>>>> b58b566f
     }
 
     public void close() throws IOException {
@@ -122,7 +111,7 @@
         IO.writeFully(videoFd, buffer, 0, buffer.length);
     }
 
-    private void sendControl(String deviceName, int width, int height) throws IOException {
+    public void sendControl(String deviceName, int width, int height) throws IOException {
         byte[] buffer = new byte[DEVICE_NAME_FIELD_LENGTH + 4];
 
         byte[] deviceNameBytes = deviceName.getBytes(StandardCharsets.UTF_8);
